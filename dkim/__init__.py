# This software is provided 'as-is', without any express or implied
# warranty.  In no event will the author be held liable for any damages
# arising from the use of this software.
#
# Permission is granted to anyone to use this software for any purpose,
# including commercial applications, and to alter it and redistribute it
# freely, subject to the following restrictions:
#
# 1. The origin of this software must not be misrepresented; you must not
#    claim that you wrote the original software. If you use this software
#    in a product, an acknowledgment in the product documentation would be
#    appreciated but is not required.
# 2. Altered source versions must be plainly marked as such, and must not be
#    misrepresented as being the original software.
# 3. This notice may not be removed or altered from any source distribution.
#
# Copyright (c) 2008 Greg Hewgill http://hewgill.com
#
# This has been modified from the original software.
# Copyright (c) 2011 William Grant <me@williamgrant.id.au>
#
# This has been modified from the original software.
# Copyright (c) 2016 Google, Inc.
# Contact: Brandon Long <blong@google.com>
#
# This has been modified from the original software.
# Copyright (c) 2016, 2017 Scott Kitterman <scott@kitterman.com>
#
# This has been modified from the original software.
# Copyright (c) 2017 Valimail Inc
# Contact: Gene Shuman <gene@valimail.com>
#


import base64
import hashlib
import logging
import re
import time

from dkim.canonicalization import (
    CanonicalizationPolicy,
    InvalidCanonicalizationPolicyError,
    )
from dkim.canonicalization import Relaxed as RelaxedCanonicalization

from dkim.crypto import (
    DigestTooLargeError,
    HASH_ALGORITHMS,
    parse_pem_private_key,
    parse_public_key,
    RSASSA_PKCS1_v1_5_sign,
    RSASSA_PKCS1_v1_5_verify,
    UnparsableKeyError,
    )
try:
  from dkim.dnsplug import get_txt
except:
  def get_txt(s):
    raise RuntimeError("DKIM.verify requires DNS or dnspython module")
from dkim.util import (
    get_default_logger,
    InvalidTagValueList,
    parse_tag_value,
    )

__all__ = [
    "DKIMException",
    "InternalError",
    "KeyFormatError",
    "MessageFormatError",
    "ParameterError",
    "ValidationError",
    "CV_Pass",
    "CV_Fail",
    "CV_None",
    "Relaxed",
    "Simple",
    "DKIM",
    "ARC",
    "sign",
    "verify",
    "dkim_sign",
    "dkim_verify",
    "arc_sign",
    "arc_verify",
]

Relaxed = b'relaxed'    # for clients passing dkim.Relaxed
Simple = b'simple'      # for clients passing dkim.Simple

# for ARC
CV_Pass = b'pass'
CV_Fail = b'fail'
CV_None = b'none'

class HashThrough(object):
  def __init__(self, hasher):
    self.data = []
    self.hasher = hasher
    self.name = hasher.name

  def update(self, data):
    self.data.append(data)
    return self.hasher.update(data)

  def digest(self):
    return self.hasher.digest()

  def hexdigest(self):
    return self.hasher.hexdigest()

  def hashed(self):
    return b''.join(self.data)

def bitsize(x):
    """Return size of long in bits."""
    return len(bin(x)) - 2

class DKIMException(Exception):
    """Base class for DKIM errors."""
    pass

class InternalError(DKIMException):
    """Internal error in dkim module. Should never happen."""
    pass

class KeyFormatError(DKIMException):
    """Key format error while parsing an RSA public or private key."""
    pass

class MessageFormatError(DKIMException):
    """RFC822 message format error."""
    pass

class ParameterError(DKIMException):
    """Input parameter error."""
    pass

class ValidationError(DKIMException):
    """Validation error."""
    pass

def select_headers(headers, include_headers):
    """Select message header fields to be signed/verified.

    >>> h = [('from','biz'),('foo','bar'),('from','baz'),('subject','boring')]
    >>> i = ['from','subject','to','from']
    >>> select_headers(h,i)
    [('from', 'baz'), ('subject', 'boring'), ('from', 'biz')]
    >>> h = [('From','biz'),('Foo','bar'),('Subject','Boring')]
    >>> i = ['from','subject','to','from']
    >>> select_headers(h,i)
    [('From', 'biz'), ('Subject', 'Boring')]
    """
    sign_headers = []
    lastindex = {}
    for h in include_headers:
        assert h == h.lower()
        i = lastindex.get(h, len(headers))
        while i > 0:
            i -= 1
            if h == headers[i][0].lower():
                sign_headers.append(headers[i])
                break
        lastindex[h] = i
    return sign_headers

# FWS  =  ([*WSP CRLF] 1*WSP) /  obs-FWS ; Folding white space  [RFC5322]
FWS = br'(?:(?:\s*\r?\n)?\s+)?'
RE_BTAG = re.compile(br'([;\s]b'+FWS+br'=)(?:'+FWS+br'[a-zA-Z0-9+/=])*(?:\r?\n\Z)?')

def hash_headers(hasher, canonicalize_headers, headers, include_headers,
                 sigheader, sig):
    """Update hash for signed message header fields."""
    sign_headers = select_headers(headers,include_headers)
    # The call to _remove() assumes that the signature b= only appears
    # once in the signature header
    cheaders = canonicalize_headers.canonicalize_headers(
        [(sigheader[0], RE_BTAG.sub(b'\\1',sigheader[1]))])
    # the dkim sig is hashed with no trailing crlf, even if the
    # canonicalization algorithm would add one.
    for x,y in sign_headers + [(x, y.rstrip()) for x,y in cheaders]:
        hasher.update(x)
        hasher.update(b":")
        hasher.update(y)
    return sign_headers


def validate_signature_fields(sig, mandatory_fields=[b'v', b'a', b'b', b'bh', b'd', b'h', b's'], arc=False):
    """Validate DKIM or ARC Signature fields.
    Basic checks for presence and correct formatting of mandatory fields.
    Raises a ValidationError if checks fail, otherwise returns None.
    @param sig: A dict mapping field keys to values.
    @param mandatory_fields: A list of non-optional fields
    @param arc: flag to differentiate between dkim & arc
    """
    for field in mandatory_fields:
        if field not in sig:
            raise ValidationError("missing %s=" % field)

    if b'a' in sig and not sig[b'a'] in HASH_ALGORITHMS:
        raise ValidationError("unknown signature algorithm: %s" % sig[b'a'])

    if b'b' in sig:
        if re.match(br"[\s0-9A-Za-z+/]+=*$", sig[b'b']) is None:
            raise ValidationError("b= value is not valid base64 (%s)" % sig[b'b'])
        if len(re.sub(br"\s+", b"", sig[b'b'])) % 4 != 0:
            raise ValidationError("b= value is not valid base64 (%s)" % sig[b'b'])

    if b'bh' in sig:
        if re.match(br"[\s0-9A-Za-z+/]+=*$", sig[b'bh']) is None:
            raise ValidationError("bh= value is not valid base64 (%s)" % sig[b'bh'])
        if len(re.sub(br"\s+", b"", sig[b'bh'])) % 4 != 0:
            raise ValidationError("bh= value is not valid base64 (%s)" % sig[b'bh'])

    if b'cv' in sig and sig[b'cv'] not in (CV_Pass, CV_Fail, CV_None):
        raise ValidationError("cv= value is not valid (%s)" % sig[b'cv'])

    # Nasty hack to support both str and bytes... check for both the
    # character and integer values.
    if not arc and b'i' in sig and (
        not sig[b'i'].lower().endswith(sig[b'd'].lower()) or
        sig[b'i'][-len(sig[b'd'])-1] not in ('@', '.', 64, 46)):
        raise ValidationError(
            "i= domain is not a subdomain of d= (i=%s d=%s)" %
            (sig[b'i'], sig[b'd']))
    if b'l' in sig and re.match(br"\d{,76}$", sig[b'l']) is None:
        raise ValidationError(
            "l= value is not a decimal integer (%s)" % sig[b'l'])
    if b'q' in sig and sig[b'q'] != b"dns/txt":
        raise ValidationError("q= value is not dns/txt (%s)" % sig[b'q'])

    if b't' in sig:
        if re.match(br"\d+$", sig[b't']) is None:
            raise ValidationError(
                "t= value is not a decimal integer (%s)" % sig[b't'])
        now = int(time.time())
        slop = 36000 # 10H leeway for mailers with inaccurate clocks
        t_sign = int(sig[b't'])
        if t_sign > now + slop:
            raise ValidationError("t= value is in the future (%s)" % sig[b't'])

    if b'v' in sig and sig[b'v'] != b"1":
        raise ValidationError("v= value is not 1 (%s)" % sig[b'v'])

    if b'x' in sig:
        if re.match(br"\d+$", sig[b'x']) is None:
            raise ValidationError(
              "x= value is not a decimal integer (%s)" % sig[b'x'])
        x_sign = int(sig[b'x'])
        if x_sign < now - slop:
            raise ValidationError(
                "x= value is past (%s)" % sig[b'x'])
            if x_sign < t_sign:
                raise ValidationError(
                    "x= value is less than t= value (x=%s t=%s)" %
                    (sig[b'x'], sig[b't']))

def rfc822_parse(message):
    """Parse a message in RFC822 format.

    @param message: The message in RFC822 format. Either CRLF or LF is an accepted line separator.
    @return: Returns a tuple of (headers, body) where headers is a list of (name, value) pairs.
    The body is a CRLF-separated string.
    """
    headers = []
    lines = re.split(b"\r?\n", message)
    i = 0
    while i < len(lines):
        if len(lines[i]) == 0:
            # End of headers, return what we have plus the body, excluding the blank line.
            i += 1
            break
        if lines[i][0] in ("\x09", "\x20", 0x09, 0x20):
            headers[-1][1] += lines[i]+b"\r\n"
        else:
            m = re.match(br"([\x21-\x7e]+?):", lines[i])
            if m is not None:
                headers.append([m.group(1), lines[i][m.end(0):]+b"\r\n"])
            elif lines[i].startswith(b"From "):
                pass
            else:
                raise MessageFormatError("Unexpected characters in RFC822 header: %s" % lines[i])
        i += 1
    return (headers, b"\r\n".join(lines[i:]))

def text(s):
    """Normalize bytes/str to str for python 2/3 compatible doctests.
    >>> text(b'foo')
    'foo'
    >>> text(u'foo')
    'foo'
    >>> text('foo')
    'foo'
    """
    if type(s) is str: return s
    s = s.decode('ascii')
    if type(s) is str: return s
    return s.encode('ascii')

def fold(header):
    """Fold a header line into multiple crlf-separated lines at column 72.

    >>> text(fold(b'foo'))
    'foo'
    >>> text(fold(b'foo  '+b'foo'*24).splitlines()[0])
    'foo  '
    >>> text(fold(b'foo'*25).splitlines()[-1])
    ' foo'
    >>> len(fold(b'foo'*25).splitlines()[0])
    72
    """
    i = header.rfind(b"\r\n ")
    if i == -1:
        pre = b""
    else:
        i += 3
        pre = header[:i]
        header = header[i:]
    while len(header) > 72:
        i = header[:72].rfind(b" ")
        if i == -1:
            j = 72
        else:
            j = i + 1
        pre += header[:j] + b"\r\n "
        header = header[j:]
    return pre + header

<<<<<<< HEAD
#: Hold messages and options during DKIM signing and verification.
class DKIM(object):
  # NOTE - the first 2 indentation levels are 2 instead of 4 
  # to minimize changed lines from the function only version.

  #: The U{RFC5322<http://tools.ietf.org/html/rfc5322#section-3.6>}
  #: complete list of singleton headers (which should
  #: appear at most once).  This can be used for a "paranoid" or
  #: "strict" signing mode.
  #: Bcc in this list is in the SHOULD NOT sign list, the rest could
  #: be in the default FROZEN list, but that could also make signatures 
  #: more fragile than necessary.  
  #: @since: 0.5
  RFC5322_SINGLETON = (b'date',b'from',b'sender',b'reply-to',b'to',b'cc',b'bcc',
        b'message-id',b'in-reply-to',b'references')

  #: Header fields to protect from additions by default.
  #: 
  #: The short list below is the result more of instinct than logic.
  #: @since: 0.5
  FROZEN = (b'from',b'date',b'subject')

  #: The rfc4871 recommended header fields to sign
  #: @since: 0.5
  SHOULD = (
    b'sender', b'reply-to', b'subject', b'date', b'message-id', b'to', b'cc',
    b'mime-version', b'content-type', b'content-transfer-encoding',
    b'content-id', b'content-description', b'resent-date', b'resent-from',
    b'resent-sender', b'resent-to', b'resent-cc', b'resent-message-id',
    b'in-reply-to', b'references', b'list-id', b'list-help', b'list-unsubscribe',
    b'list-subscribe', b'list-post', b'list-owner', b'list-archive'
  )
=======
def load_pk_from_dns(name, dnsfunc=get_txt):
  s = dnsfunc(name)
  if not s:
      raise KeyFormatError("missing public key: %s"%name)
  try:
      if type(s) is str:
        s = s.encode('ascii')
      pub = parse_tag_value(s)
  except InvalidTagValueList as e:
      raise KeyFormatError(e)
  try:
      pk = parse_public_key(base64.b64decode(pub[b'p']))
      keysize = bitsize(pk['modulus'])
  except KeyError:
      raise KeyFormatError("incomplete public key: %s" % s)
  except (TypeError,UnparsableKeyError) as e:
      raise KeyFormatError("could not parse public key (%s): %s" % (pub[b'p'],e))
  return pk, keysize
>>>>>>> 32f32aa7

#: Abstract base class for holding messages and options during DKIM/ARC signing and verification.
class DomainSigner(object):
  # NOTE - the first 2 indentation levels are 2 instead of 4
  # to minimize changed lines from the function only version.

  #: @param message: an RFC822 formatted message to be signed or verified
  #: (with either \\n or \\r\\n line endings)
  #: @param logger: a logger to which debug info will be written (default None)
  #: @param signature_algorithm: the signing algorithm to use when signing
  def __init__(self,message=None,logger=None,signature_algorithm=b'rsa-sha256',
        minkey=1024):
    self.set_message(message)
    if logger is None:
        logger = get_default_logger()
    self.logger = logger
    if signature_algorithm not in HASH_ALGORITHMS:
        raise ParameterError(
            "Unsupported signature algorithm: "+signature_algorithm)
    self.signature_algorithm = signature_algorithm
    #: Header fields which should be signed.  Default from RFC4871
    self.should_sign = set(DKIM.SHOULD)
    #: Header fields which should not be signed.  The default is from RFC4871.
    #: Attempting to sign these headers results in an exception.
    #: If it is necessary to sign one of these, it must be removed
    #: from this list first.
    self.should_not_sign = set(DKIM.SHOULD_NOT)
    #: Header fields to sign an extra time to prevent additions.
    self.frozen_sign = set(DKIM.FROZEN)
    #: Minimum public key size.  Shorter keys raise KeyFormatError. The
    #: default is 1024
    self.minkey = minkey

  #: Header fields to protect from additions by default.
  #:
  #: The short list below is the result more of instinct than logic.
  #: @since: 0.5
  FROZEN = (b'from',b'date',b'subject')

  #: The rfc4871 recommended header fields to sign
  #: @since: 0.5
  SHOULD = (
    b'sender', b'reply-to', b'subject', b'date', b'message-id', b'to', b'cc',
    b'mime-version', b'content-type', b'content-transfer-encoding',
    b'content-id', b'content- description', b'resent-date', b'resent-from',
    b'resent-sender', b'resent-to', b'resent-cc', b'resent-message-id',
    b'in-reply-to', 'references', b'list-id', b'list-help', b'list-unsubscribe',
    b'list-subscribe', b'list-post', b'list-owner', b'list-archive'
  )

  #: The rfc4871 recommended header fields not to sign.
  #: @since: 0.5
  SHOULD_NOT = (
    b'return-path',b'received',b'comments',b'keywords',b'bcc',b'resent-bcc',
    b'dkim-signature'
  )

  # Doesn't seem to be used (GS)
  #: The U{RFC5322<http://tools.ietf.org/html/rfc5322#section-3.6>}
  #: complete list of singleton headers (which should
  #: appear at most once).  This can be used for a "paranoid" or
  #: "strict" signing mode.
  #: Bcc in this list is in the SHOULD NOT sign list, the rest could
  #: be in the default FROZEN list, but that could also make signatures
  #: more fragile than necessary.
  #: @since: 0.5
  RFC5322_SINGLETON = (b'date',b'from',b'sender',b'reply-to',b'to',b'cc',b'bcc',
        b'message-id',b'in-reply-to',b'references')

  def add_frozen(self,s):
    """ Add headers not in should_not_sign to frozen_sign.
    @param s: list of headers to add to frozen_sign
    @since: 0.5

    >>> dkim = DKIM()
    >>> dkim.add_frozen(DKIM.RFC5322_SINGLETON)
    >>> [text(x) for x in sorted(dkim.frozen_sign)]
    ['cc', 'date', 'from', 'in-reply-to', 'message-id', 'references', 'reply-to', 'sender', 'subject', 'to']
    """
    self.frozen_sign.update(x.lower() for x in s
        if x.lower() not in self.should_not_sign)

  #: Load a new message to be signed or verified.
  #: @param message: an RFC822 formatted message to be signed or verified
  #: (with either \\n or \\r\\n line endings)
  #: @since: 0.5
  def set_message(self,message):
    if message:
      self.headers, self.body = rfc822_parse(message)
    else:
      self.headers, self.body = [],''
    #: The DKIM signing domain last signed or verified.
    self.domain = None
    #: The DKIM key selector last signed or verified.
    self.selector = 'default'
    #: Signature parameters of last sign or verify.  To parse
    #: a DKIM-Signature header field that you have in hand,
    #: use L{dkim.util.parse_tag_value}.
    self.signature_fields = {}
    #: The list of headers last signed or verified.  Each header
    #: is a name,value tuple.  FIXME: The headers are canonicalized.
    #: This could be more useful as original headers.
    self.signed_headers = []
    #: The public key size last verified.
    self.keysize = 0

  def default_sign_headers(self):
    """Return the default list of headers to sign: those in should_sign or
    frozen_sign, with those in frozen_sign signed an extra time to prevent
    additions.
    @since: 0.5"""
    hset = self.should_sign | self.frozen_sign
    include_headers = [ x for x,y in self.headers
        if x.lower() in hset ]
    return include_headers + [ x for x in include_headers
        if x.lower() in self.frozen_sign]

  def all_sign_headers(self):
    """Return header list of all existing headers not in should_not_sign.
    @since: 0.5"""
    return [x for x,y in self.headers if x.lower() not in self.should_not_sign]


  # Abstract helper method to generate a tag=value header from a list of fields
  #: @param fields: A list of key value tuples to be included in the header
  #: @param include_headers: A list message headers to include in the b= signature computation
  #: @param canon_policy: A canonicialization policy for b= & bh=
  #: @param header_name: The name of the generated header
  #: @param pk: The private key used for signature generation
  #: @param standardize:  Flag to enable 'standard' header syntax
  def gen_header(self, fields, include_headers, canon_policy, header_name, pk, standardize=False):
    if standardize:
        lower = [(x,y.lower().replace(b' ', b'')) for (x,y) in fields if x != b'bh']
        reg   = [(x,y.replace(b' ', b'')) for (x,y) in fields if x == b'bh']
        fields = lower + reg
        fields = sorted(fields, key=(lambda x: x[0]))

    header_value = b"; ".join(b"=".join(x) for x in fields)
    if not standardize:
      header_value = fold(header_value)
    header_value = RE_BTAG.sub(b'\\1',header_value)
    header = (header_name, b' ' + header_value)
    h = HashThrough(self.hasher())
    sig = dict(fields)

    headers = canon_policy.canonicalize_headers(self.headers)
    self.signed_headers = hash_headers(
        h, canon_policy, headers, include_headers, header, sig)
    self.logger.debug("sign %s headers: %r" % (header_name, h.hashed()))

    try:
        sig2 = RSASSA_PKCS1_v1_5_sign(h, pk)
    except DigestTooLargeError:
        raise ParameterError("digest too large for modulus")
    # Folding b= is explicity allowed, but yahoo and live.com are broken
    #header_value += base64.b64encode(bytes(sig2))
    # Instead of leaving unfolded (which lets an MTA fold it later and still
    # breaks yahoo and live.com), we change the default signing mode to
    # relaxed/simple (for broken receivers), and fold now.
    idx = [i for i in range(len(fields)) if fields[i][0] == b'b'][0]
    fields[idx] = (b'b', base64.b64encode(bytes(sig2)))
    header_value = b"; ".join(b"=".join(x) for x in fields) + b"\r\n"
    
    if not standardize:
      header_value = fold(header_value)

    return header_value

  # Abstract helper method to verify a signed header
  #: @param sig: List of (key, value) tuples containing tag=values of the header
  #: @param include_headers: headers to validate b= signature against
  #: @param sig_header: (header_name, header_value)
  #: @param dnsfunc: interface to dns
  def verify_sig(self, sig, include_headers, sig_header, dnsfunc):
    name = sig[b's'] + b"._domainkey." + sig[b'd'] + b"."
    try:
      pk, self.keysize = load_pk_from_dns(name, dnsfunc)
    except KeyFormatError as e:
      self.logger.error("%s" % e)
      return False

    try:
        canon_policy = CanonicalizationPolicy.from_c_value(sig.get(b'c', b'relaxed/relaxed'))
    except InvalidCanonicalizationPolicyError as e:
        raise MessageFormatError("invalid c= value: %s" % e.args[0])

    hasher = HASH_ALGORITHMS[sig[b'a']]

    # validate body if present
    if b'bh' in sig:
      h = HashThrough(hasher())

      body = canon_policy.canonicalize_body(self.body)
      if b'l' in sig:
        body = body[:int(sig[b'l'])]
      h.update(body)
      self.logger.debug("body hashed: %r" % h.hashed())
      bodyhash = h.digest()

      self.logger.debug("bh: %s" % base64.b64encode(bodyhash))
      try:
          bh = base64.b64decode(re.sub(br"\s+", b"", sig[b'bh']))
      except TypeError as e:
          raise MessageFormatError(str(e))
      if bodyhash != bh:
          raise ValidationError(
              "body hash mismatch (got %s, expected %s)" %
              (base64.b64encode(bodyhash), sig[b'bh']))

    # address bug#644046 by including any additional From header
    # fields when verifying.  Since there should be only one From header,
    # this shouldn't break any legitimate messages.  This could be
    # generalized to check for extras of other singleton headers.
    if b'from' in include_headers:
      include_headers.append(b'from')
    h = HashThrough(hasher())

    headers = canon_policy.canonicalize_headers(self.headers)
    self.signed_headers = hash_headers(
        h, canon_policy, headers, include_headers, sig_header, sig)
    self.logger.debug("signed for %s: %r" % (sig_header[0], h.hashed()))

    try:
        signature = base64.b64decode(re.sub(br"\s+", b"", sig[b'b']))
        res = RSASSA_PKCS1_v1_5_verify(h, signature, pk)
        self.logger.debug("%s valid: %s" % (sig_header[0], res))
        if res and self.keysize < self.minkey:
          raise KeyFormatError("public key too small: %d" % self.keysize)
        return res
    except (TypeError,DigestTooLargeError) as e:
        raise KeyFormatError("digest too large for modulus: %s"%e)

#: Hold messages and options during DKIM signing and verification.
class DKIM(DomainSigner):
  #: Sign an RFC822 message and return the DKIM-Signature header line.
  #:
  #: The include_headers option gives full control over which header fields
  #: are signed.  Note that signing a header field that doesn't exist prevents
  #: that field from being added without breaking the signature.  Repeated
  #: fields (such as Received) can be signed multiple times.  Instances
  #: of the field are signed from bottom to top.  Signing a header field more
  #: times than are currently present prevents additional instances
  #: from being added without breaking the signature.
  #:
  #: The length option allows the message body to be appended to by MTAs
  #: enroute (e.g. mailing lists that append unsubscribe information)
  #: without breaking the signature.
  #:
  #: The default include_headers for this method differs from the backward
  #: compatible sign function, which signs all headers not
  #: in should_not_sign.  The default list for this method can be modified
  #: by tweaking should_sign and frozen_sign (or even should_not_sign).
  #: It is only necessary to pass an include_headers list when precise control
  #: is needed.
  #:
  #: @param selector: the DKIM selector value for the signature
  #: @param domain: the DKIM domain value for the signature
  #: @param privkey: a PKCS#1 private key in base64-encoded text form
  #: @param identity: the DKIM identity value for the signature
  #: (default "@"+domain)
  #: @param canonicalize: the canonicalization algorithms to use
  #: (default (Simple, Simple))
  #: @param include_headers: a list of strings indicating which headers
  #: are to be signed (default rfc4871 recommended headers)
  #: @param length: true if the l= tag should be included to indicate
  #: body length signed (default False).
  #: @return: DKIM-Signature header field terminated by '\r\n'
  #: @raise DKIMException: when the message, include_headers, or key are badly
  #: formed.
  def sign(self, selector, domain, privkey, identity=None,
        canonicalize=(b'relaxed',b'simple'), include_headers=None, length=False):
    try:
        pk = parse_pem_private_key(privkey)
    except UnparsableKeyError as e:
        raise KeyFormatError(str(e))

    if identity is not None and not identity.endswith(domain):
        raise ParameterError("identity must end with domain")

    canon_policy = CanonicalizationPolicy.from_c_value(b'/'.join(canonicalize))

    if include_headers is None:
        include_headers = self.default_sign_headers()

    include_headers = tuple([x.lower() for x in include_headers])
    # record what verify should extract
    self.include_headers = include_headers

    # rfc4871 says FROM is required
    if b'from' not in include_headers:
        raise ParameterError("The From header field MUST be signed")

    # raise exception for any SHOULD_NOT headers, call can modify
    # SHOULD_NOT if really needed.
    for x in set(include_headers).intersection(self.should_not_sign):
      raise ParameterError("The %s header field SHOULD NOT be signed"%x)

    body = canon_policy.canonicalize_body(self.body)

    self.hasher = HASH_ALGORITHMS[self.signature_algorithm]
    h = self.hasher()
    h.update(body)
    bodyhash = base64.b64encode(h.digest())

    sigfields = [x for x in [
        (b'v', b"1"),
        (b'a', self.signature_algorithm),
        (b'c', canon_policy.to_c_value()),
        (b'd', domain),
        (b'i', identity or b"@"+domain),
        length and (b'l', str(len(body)).encode('ascii')),
        (b'q', b"dns/txt"),
        (b's', selector),
        (b't', str(int(time.time())).encode('ascii')),
        (b'h', b" : ".join(include_headers)),
        (b'bh', bodyhash),
        # Force b= to fold onto it's own line so that refolding after
        # adding sig doesn't change whitespace for previous tags.
        (b'b', b'0'*60),
    ] if x]

    res = self.gen_header(sigfields, include_headers, canon_policy,
                           b"DKIM-Signature", pk)

    self.domain = domain
    self.selector = selector
    self.signature_fields = dict(sigfields)
    return b'DKIM-Signature: ' + res

  #: Verify a DKIM signature.
  #: @type idx: int
  #: @param idx: which signature to verify.  The first (topmost) signature is 0.
  #: @type dnsfunc: callable
  #: @param dnsfunc: an option function to lookup TXT resource records
  #: for a DNS domain.  The default uses dnspython or pydns.
  #: @return: True if signature verifies or False otherwise
  #: @raise DKIMException: when the message, signature, or key are badly formed
  def verify(self,idx=0,dnsfunc=get_txt):
    sigheaders = [(x,y) for x,y in self.headers if x.lower() == b"dkim-signature"]
    if len(sigheaders) <= idx:
        return False

    # By default, we validate the first DKIM-Signature line found.
    try:
        sig = parse_tag_value(sigheaders[idx][1])
        self.signature_fields = sig
    except InvalidTagValueList as e:
        raise MessageFormatError(e)

    self.logger.debug("sig: %r" % sig)

    validate_signature_fields(sig)
    self.domain = sig[b'd']
    self.selector = sig[b's']

    include_headers = [x.lower() for x in re.split(br"\s*:\s*", sig[b'h'])]
    self.include_headers = tuple(include_headers)

    return self.verify_sig(sig, include_headers, sigheaders[idx], dnsfunc)

#: Hold messages and options during ARC signing and verification.
class ARC(DomainSigner):
  #: Header fields used by ARC
  ARC_HEADERS = (b'arc-seal', b'arc-message-signature', b'arc-authentication-results')

  #: Regex to extract i= value from ARC headers
  INSTANCE_RE = re.compile(br'[\s;]?i\s*=\s*(\d+)', re.MULTILINE | re.IGNORECASE)

  def sorted_arc_headers(self):
    headers = []
    # Use relaxed canonicalization to unfold and clean up headers
    relaxed_headers = RelaxedCanonicalization.canonicalize_headers(self.headers)
    for x,y in relaxed_headers:
      if x.lower() in ARC.ARC_HEADERS:
        m = ARC.INSTANCE_RE.search(y)
        if m is not None:
          try:
            i = int(m.group(1))
            headers.append((i, (x, y)))
          except ValueError:
            self.logger.debug("invalid instance number %s: '%s: %s'" % (m.group(1), x, y))
        else:
          self.logger.debug("not instance number: '%s: %s'" % (x, y))

    if len(headers) == 0:
      return 0, []

    def arc_header_key(a):
      return [a[0], a[1][0].lower(), a[1][1].lower()]

    headers = sorted(headers, key=arc_header_key)
    headers.reverse()
    return headers[0][0], headers

  #: Sign an RFC822 message and return the list of ARC set header lines
  #:
  #: The include_headers option gives full control over which header fields
  #: are signed for the ARC-Message-Signature.  Note that signing a header
  #: field that doesn't exist prevents
  #: that field from being added without breaking the signature.  Repeated
  #: fields (such as Received) can be signed multiple times.  Instances
  #: of the field are signed from bottom to top.  Signing a header field more
  #: times than are currently present prevents additional instances
  #: from being added without breaking the signature.
  #:
  #: The default include_headers for this method differs from the backward
  #: compatible sign function, which signs all headers not
  #: in should_not_sign.  The default list for this method can be modified
  #: by tweaking should_sign and frozen_sign (or even should_not_sign).
  #: It is only necessary to pass an include_headers list when precise control
  #: is needed.
  #:
  #: @param selector: the DKIM selector value for the signature
  #: @param domain: the DKIM domain value for the signature
  #: @param privkey: a PKCS#1 private key in base64-encoded text form
  #: @param auth_results: RFC 7601 Authentication-Results header value for the message
  #: @param chain_validation_status: CV_Pass, CV_Fail, CV_None
  #: @param include_headers: a list of strings indicating which headers
  #: are to be signed (default rfc4871 recommended headers)
  #: @return: list of ARC set header fields
  #: @raise DKIMException: when the message, include_headers, or key are badly
  #: formed.
  def sign(self, selector, domain, privkey, auth_results, chain_validation_status,
           include_headers=None, timestamp=None, standardize=False):
    try:
        pk = parse_pem_private_key(privkey)
    except UnparsableKeyError as e:
        raise KeyFormatError(str(e))

    # Setup headers
    if include_headers is None:
        include_headers = self.default_sign_headers()

    if b'arc-authentication-results' not in include_headers:
        include_headers.append(b'arc-authentication-results')

    include_headers = tuple([x.lower() for x in include_headers])

    # record what verify should extract
    self.include_headers = include_headers

    # rfc4871 says FROM is required
    if b'from' not in include_headers:
        raise ParameterError("The From header field MUST be signed")

    # raise exception for any SHOULD_NOT headers, call can modify
    # SHOULD_NOT if really needed.
    for x in set(include_headers).intersection(self.should_not_sign):
        raise ParameterError("The %s header field SHOULD NOT be signed"%x)

    max_instance, arc_headers_w_instance = self.sorted_arc_headers()
    instance = 1
    if len(arc_headers_w_instance) != 0:
        instance = max_instance + 1

    if instance == 1 and chain_validation_status != CV_None:
        raise ParameterError("No existing chain found on message, cv should be none")
    elif instance != 1 and chain_validation_status == CV_None:
      raise ParameterError("cv=none not allowed on instance %d" % instance)

    new_arc_set = []
    arc_headers = [y for x,y in arc_headers_w_instance]

    # Compute ARC-Authentication-Results
    aar_value = b"i=%d; %s" % (instance, auth_results)
    if aar_value[-1] != b'\n': aar_value += b'\r\n'

    new_arc_set.append(b"ARC-Authentication-Results: " + aar_value)
    self.headers.insert(0, (b"arc-authentication-results", aar_value))
    arc_headers.insert(0, (b"ARC-Authentication-Results", aar_value))

    # Compute bh=
    canon_policy = CanonicalizationPolicy.from_c_value(b'relaxed/relaxed')

    self.hasher = HASH_ALGORITHMS[self.signature_algorithm]
    h = HashThrough(self.hasher())
    h.update(canon_policy.canonicalize_body(self.body))
    self.logger.debug("sign ams body hashed: %r" % h.hashed())
    bodyhash = base64.b64encode(h.digest())

    # Compute ARC-Message-Signature
    timestamp = str(timestamp or int(time.time())).encode('ascii')
    ams_fields = [x for x in [
        (b'i', str(instance).encode('ascii')),
        (b'a', self.signature_algorithm),
        (b'c', b'relaxed/relaxed'),
        (b'd', domain),
        (b's', selector),
        (b't', timestamp),
        (b'h', b" : ".join(include_headers)),
        (b'bh', bodyhash),
        # Force b= to fold onto it's own line so that refolding after
        # adding sig doesn't change whitespace for previous tags.
        (b'b', b'0'*60),
    ] if x]

    res = self.gen_header(ams_fields, include_headers, canon_policy,
                          b"ARC-Message-Signature", pk, standardize)

    new_arc_set.append(b"ARC-Message-Signature: " + res)
    self.headers.insert(0, (b"ARC-Message-Signature", res))
    arc_headers.insert(0, (b"ARC-Message-Signature", res))

    # Compute ARC-Seal
    as_fields = [x for x in [
        (b'i', str(instance).encode('ascii')),
        (b'cv', chain_validation_status),
        (b'a', self.signature_algorithm),
        (b'd', domain),
        (b's', selector),
        (b't', timestamp),
        # Force b= to fold onto it's own line so that refolding after
        # adding sig doesn't change whitespace for previous tags.
        (b'b', b'0'*60),
    ] if x]

    as_include_headers = [x[0].lower() for x in arc_headers]
    as_include_headers.reverse()

    res = self.gen_header(as_fields, as_include_headers, canon_policy,
                           b"ARC-Seal", pk, standardize)

    new_arc_set.append(b"ARC-Seal: " + res)
    self.headers.insert(0, (b"ARC-Seal", res))
    arc_headers.insert(0, (b"ARC-Seal", res))

    new_arc_set.reverse()

    return new_arc_set

  #: Verify an ARC set.
  #: @type instance: int
  #: @param instance: which ARC set to verify, based on i= instance.
  #: @type dnsfunc: callable
  #: @param dnsfunc: an optional function to lookup TXT resource records
  #: for a DNS domain.  The default uses dnspython or pydns.
  #: @return: True if signature verifies or False otherwise
  #: @return: three-tuple of (CV Result (CV_Pass, CV_Fail or CV_None), list of
  #: result dictionaries, result reason)
  #: @raise DKIMException: when the message, signature, or key are badly formed
  def verify(self,dnsfunc=get_txt):
    result_data = []
    max_instance, arc_headers_w_instance = self.sorted_arc_headers()
    if max_instance == 0:
        return CV_None, result_data, "Message is not ARC signed"
    for instance in range(max_instance, 0, -1):
        try:
            result = self.verify_instance(arc_headers_w_instance, instance, dnsfunc=dnsfunc)
            result_data.append(result)
        except DKIMException as e:
            self.logger.error("%s" % e)
            return CV_Fail, result_data, "%s" % e

    # Most recent instance must ams-validate
    if not result_data[0]['ams-valid']:
        return CV_Fail, result_data, "Most recent ARC-Message-Signature did not validate"
    for result in result_data:
      if not result['as-valid']:
        return CV_Fail, result_data, "ARC-Seal[%d] did not validate" % result['instance']
      if result['cv'] == CV_Fail:
        return CV_Fail, result_data, "ARC-Seal[%d] reported failure" % result['instance']
      elif (result['instance'] == 1) and (result['cv'] != CV_None):
        return CV_Fail, result_data, "ARC-Seal[%d] reported invalid status %s" % (result['instance'], result['cv'])
      elif (result['instance'] != 1) and (result['cv'] == CV_None):
        return CV_Fail, result_data, "ARC-Seal[%d] reported invalid status %s" % (result['instance'], result['cv'])
    return CV_Pass, result_data, "success"

  #: Verify an ARC set.
  #: @type arc_headers_w_instance: list
  #: @param arc_headers_w_instance: list of tuples, (instance, (name, value)) of
  #: ARC headers
  #: @type instance: int
  #: @param instance: which ARC set to verify, based on i= instance.
  #: @type dnsfunc: callable
  #: @param dnsfunc: an optional function to lookup TXT resource records
  #: for a DNS domain.  The default uses dnspython or pydns.
  #: @return: True if signature verifies or False otherwise
  #: @raise DKIMException: when the message, signature, or key are badly formed
  def verify_instance(self,arc_headers_w_instance,instance,dnsfunc=get_txt):
    if (instance == 0) or (len(arc_headers_w_instance) == 0):
        raise ParameterError("request to verify instance %d not present" % (instance))

    aar_value = None
    ams_value = None
    as_value = None
    arc_headers = []
    output = { 'instance': instance }

    for i, arc_header in arc_headers_w_instance:
      if i > instance: continue
      arc_headers.append(arc_header)
      if i == instance:
        if arc_header[0].lower() == b"arc-authentication-results":
          if aar_value is not None:
            raise MessageFormatError("Duplicate ARC-Authentication-Results for instance %d" % instance)
          aar_value = arc_header[1]
        elif arc_header[0].lower() == b"arc-message-signature":
          if ams_value is not None:
            raise MessageFormatError("Duplicate ARC-Message-Signature for instance %d" % instance)
          ams_value = arc_header[1]
        elif arc_header[0].lower() == b"arc-seal":
          if as_value is not None:
            raise MessageFormatError("Duplicate ARC-Seal for instance %d" % instance)
          as_value = arc_header[1]

    if (aar_value is None) or (ams_value is None) or (as_value is None):
        raise MessageFormatError("Incomplete ARC set for instance %d" % instance)

    output['aar-value'] = aar_value

    # Validate Arc-Message-Signature
    try:
        sig = parse_tag_value(ams_value)
    except InvalidTagValueList as e:
        raise MessageFormatError(e)

    self.logger.debug("ams sig[%d]: %r" % (instance, sig))

    validate_signature_fields(sig, [b'i', b'a', b'b', b'c', b'bh', b'd', b'h', b's'], True)
    output['ams-domain'] = sig[b'd']
    output['ams-selector'] = sig[b's']

    include_headers = [x.lower() for x in re.split(br"\s*:\s*", sig[b'h'])]
    if b'arc-seal' in include_headers:
        raise ParameterError("The Arc-Message-Signature MUST NOT sign ARC-Seal")

    ams_header = (b'ARC-Message-Signature', b' ' + ams_value)
    ams_valid = self.verify_sig(sig, include_headers, ams_header, dnsfunc)

    output['ams-valid'] = ams_valid
    self.logger.debug("ams valid: %r" % ams_valid)

    # Validate Arc-Seal
    try:
        sig = parse_tag_value(as_value)
    except InvalidTagValueList as e:
        raise MessageFormatError(e)

    self.logger.debug("as sig[%d]: %r" % (instance, sig))

    validate_signature_fields(sig, [b'i', b'a', b'b', b'cv', b'd', b's', b't'], True)
    output['as-domain'] = sig[b'd']
    output['as-selector'] = sig[b's']
    output['cv'] = sig[b'cv']

    as_include_headers = [x[0].lower() for x in arc_headers]
    as_include_headers.reverse()
    as_header = (b'ARC-Seal', b' ' + as_value)
    as_valid = self.verify_sig(sig, as_include_headers[:-1], as_header, dnsfunc)

    output['as-valid'] = as_valid
    self.logger.debug("as valid: %r" % as_valid)
    return output

def sign(message, selector, domain, privkey, identity=None,
         canonicalize=(b'relaxed', b'simple'),
         signature_algorithm=b'rsa-sha256',
         include_headers=None, length=False, logger=None):
    """Sign an RFC822 message and return the DKIM-Signature header line.
    @param message: an RFC822 formatted message (with either \\n or \\r\\n line endings)
    @param selector: the DKIM selector value for the signature
    @param domain: the DKIM domain value for the signature
    @param privkey: a PKCS#1 private key in base64-encoded text form
    @param identity: the DKIM identity value for the signature (default "@"+domain)
    @param canonicalize: the canonicalization algorithms to use (default (Simple, Simple))
    @param signature_algorithm: the signing algorithm to use when signing
    @param include_headers: a list of strings indicating which headers are to be signed (default all headers not listed as SHOULD NOT sign)
    @param length: true if the l= tag should be included to indicate body length (default False)
    @param logger: a logger to which debug info will be written (default None)
    @return: DKIM-Signature header field terminated by \\r\\n
    @raise DKIMException: when the message, include_headers, or key are badly formed.
    """

    d = DKIM(message,logger=logger,signature_algorithm=signature_algorithm)
    return d.sign(selector, domain, privkey, identity=identity, canonicalize=canonicalize, include_headers=include_headers, length=length)

def verify(message, logger=None, dnsfunc=get_txt, minkey=1024):
    """Verify the first (topmost) DKIM signature on an RFC822 formatted message.
    @param message: an RFC822 formatted message (with either \\n or \\r\\n line endings)
    @param logger: a logger to which debug info will be written (default None)
    @return: True if signature verifies or False otherwise
    """
    d = DKIM(message,logger=logger,minkey=minkey)
    try:
        return d.verify(dnsfunc=dnsfunc)
    except DKIMException as x:
        if logger is not None:
            logger.error("%s" % x)
        return False

# For consistency with ARC
dkim_sign = sign
dkim_verify = verify

def arc_sign(message, selector, domain, privkey,
             auth_results, chain_validation_status,
             signature_algorithm=b'rsa-sha256',
             include_headers=None, timestamp=None,
             logger=None, standardize=False):
    """Sign an RFC822 message and return the ARC set header lines for the next instance
    @param message: an RFC822 formatted message (with either \\n or \\r\\n line endings)
    @param selector: the DKIM selector value for the signature
    @param domain: the DKIM domain value for the signature
    @param privkey: a PKCS#1 private key in base64-encoded text form
    @param auth_results: the RFC 7601 authentication-results header field value for this instance
    @param chain_validation_status: the validation status of the existing chain on the message (P (pass), F (fail)) or N (none) for no existing chain
    @param signature_algorithm: the signing algorithm to use when signing
    @param include_headers: a list of strings indicating which headers are to be signed (default all headers not listed as SHOULD NOT sign)
    @param logger: a logger to which debug info will be written (default None)
    @return: A list containing the ARC set of header fields for the next instance
    @raise DKIMException: when the message, include_headers, or key are badly formed.
    """
    a = ARC(message,logger=logger,signature_algorithm=signature_algorithm)
    if not include_headers:
        include_headers = a.default_sign_headers()
    return a.sign(selector, domain, privkey, auth_results, chain_validation_status,
                  include_headers=include_headers, timestamp=timestamp, standardize=standardize)

def arc_verify(message, logger=None, dnsfunc=get_txt, minkey=1024):
    """Verify the ARC chain on an RFC822 formatted message.
    @param message: an RFC822 formatted message (with either \\n or \\r\\n line endings)
    @param logger: a logger to which debug info will be written (default None)
    @param dnsfunc: an optional function to lookup TXT resource records
    @param minkey: the minimum key size to accept
    @return: three-tuple of (CV Result (CV_Pass, CV_Fail or CV_None), list of
    result dictionaries, result reason)
    """
    a = ARC(message,logger=logger,minkey=minkey)
    try:
        return a.verify(dnsfunc=dnsfunc)
    except DKIMException as x:
        if logger is not None:
            logger.error("%s" % x)
        return CV_Fail, [], "%s" % x
<|MERGE_RESOLUTION|>--- conflicted
+++ resolved
@@ -328,40 +328,6 @@
         header = header[j:]
     return pre + header
 
-<<<<<<< HEAD
-#: Hold messages and options during DKIM signing and verification.
-class DKIM(object):
-  # NOTE - the first 2 indentation levels are 2 instead of 4 
-  # to minimize changed lines from the function only version.
-
-  #: The U{RFC5322<http://tools.ietf.org/html/rfc5322#section-3.6>}
-  #: complete list of singleton headers (which should
-  #: appear at most once).  This can be used for a "paranoid" or
-  #: "strict" signing mode.
-  #: Bcc in this list is in the SHOULD NOT sign list, the rest could
-  #: be in the default FROZEN list, but that could also make signatures 
-  #: more fragile than necessary.  
-  #: @since: 0.5
-  RFC5322_SINGLETON = (b'date',b'from',b'sender',b'reply-to',b'to',b'cc',b'bcc',
-        b'message-id',b'in-reply-to',b'references')
-
-  #: Header fields to protect from additions by default.
-  #: 
-  #: The short list below is the result more of instinct than logic.
-  #: @since: 0.5
-  FROZEN = (b'from',b'date',b'subject')
-
-  #: The rfc4871 recommended header fields to sign
-  #: @since: 0.5
-  SHOULD = (
-    b'sender', b'reply-to', b'subject', b'date', b'message-id', b'to', b'cc',
-    b'mime-version', b'content-type', b'content-transfer-encoding',
-    b'content-id', b'content-description', b'resent-date', b'resent-from',
-    b'resent-sender', b'resent-to', b'resent-cc', b'resent-message-id',
-    b'in-reply-to', b'references', b'list-id', b'list-help', b'list-unsubscribe',
-    b'list-subscribe', b'list-post', b'list-owner', b'list-archive'
-  )
-=======
 def load_pk_from_dns(name, dnsfunc=get_txt):
   s = dnsfunc(name)
   if not s:
@@ -380,7 +346,6 @@
   except (TypeError,UnparsableKeyError) as e:
       raise KeyFormatError("could not parse public key (%s): %s" % (pub[b'p'],e))
   return pk, keysize
->>>>>>> 32f32aa7
 
 #: Abstract base class for holding messages and options during DKIM/ARC signing and verification.
 class DomainSigner(object):
@@ -543,7 +508,7 @@
     idx = [i for i in range(len(fields)) if fields[i][0] == b'b'][0]
     fields[idx] = (b'b', base64.b64encode(bytes(sig2)))
     header_value = b"; ".join(b"=".join(x) for x in fields) + b"\r\n"
-    
+
     if not standardize:
       header_value = fold(header_value)
 
